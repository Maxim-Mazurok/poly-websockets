--- conflicted
+++ resolved
@@ -1,3 +1,4 @@
+import ms from 'ms';
 import _ from 'lodash';
 import Bottleneck from 'bottleneck';
 import {
@@ -14,7 +15,15 @@
 
 import { logger } from './logger';
 
-<<<<<<< HEAD
+// Keeping a burst limit under 10/s to avoid rate limiting
+// See https://docs.polymarket.com/quickstart/introduction/rate-limits#api-rate-limits
+const BURST_LIMIT_PER_SECOND = 5;
+
+const DEFAULT_RECONNECT_AND_CLEANUP_INTERVAL_MS = ms('10s');
+// Polymarket removed the 100 token subscription limit on May 28, 2025
+// See: https://docs.polymarket.com/changelog/changelog
+const DEFAULT_MAX_MARKETS_PER_WS = Number.MAX_SAFE_INTEGER;
+
 export class UserWSSubscriptionManager extends BaseSubscriptionManager<
     UserWebSocketHandlers,
     UserWebSocketGroup,
@@ -23,23 +32,6 @@
     UserSubscriptionManagerOptions,
     PolymarketUserWSEvent
 > {
-=======
-// Keeping a burst limit under 10/s to avoid rate limiting
-// See https://docs.polymarket.com/quickstart/introduction/rate-limits#api-rate-limits
-const BURST_LIMIT_PER_SECOND = 5;
-
-const DEFAULT_RECONNECT_AND_CLEANUP_INTERVAL_MS = ms('10s');
-// Polymarket removed the 100 token subscription limit on May 28, 2025
-// See: https://docs.polymarket.com/changelog/changelog
-const DEFAULT_MAX_MARKETS_PER_WS = Number.MAX_SAFE_INTEGER;
-
-export class UserWSSubscriptionManager {
-    private handlers: UserWebSocketHandlers;
-    private burstLimiter: Bottleneck;
-    private groupRegistry: UserGroupRegistry;
-    private reconnectAndCleanupIntervalMs: number;
-    private maxMarketsPerWS: number;
->>>>>>> f51eae15
     private options: UserSubscriptionManagerOptions;
 
     constructor(userHandlers: UserWebSocketHandlers, options: UserSubscriptionManagerOptions) {
